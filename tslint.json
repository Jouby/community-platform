--- conflicted
+++ resolved
@@ -15,10 +15,6 @@
     "no-console": false,
     "jsx-no-lambda": false,
     "jsx-boolean-value": false,
-<<<<<<< HEAD
-    "no-unused-expression": false
-  }
-=======
     "no-empty": true,
     "no-any": false,
     "prefer-const": true,
@@ -28,5 +24,4 @@
     "member-ordering": false
   },
   "defaultSeverity": "warning"
->>>>>>> 390b384d
 }