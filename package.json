{
  "name": "my-app",
  "version": "0.1.0",
  "private": true,
  "dependencies": {
    "@types/react-router-dom": "^4.3.1",
    "@types/react-slick": "^0.23.2",
    "autoprefixer": "7.1.6",
    "babel-jest": "^22.1.0",
    "babel-loader": "^7.1.2",
    "babel-preset-react-app": "^3.1.1",
    "case-sensitive-paths-webpack-plugin": "2.1.1",
    "chalk": "1.1.3",
    "css-loader": "0.28.7",
    "dotenv": "4.0.0",
    "dotenv-expand": "4.2.0",
    "extract-text-webpack-plugin": "3.0.2",
    "file-loader": "0.11.2",
    "final-form": "^4.10.0",
    "firebase": "^5.5.1",
    "fork-ts-checker-webpack-plugin": "^0.2.8",
    "fs-extra": "3.0.1",
    "html-webpack-plugin": "2.29.0",
    "jest": "22.4.2",
    "node-sass": "^4.9.3",
    "object-assign": "4.1.1",
    "postcss-flexbugs-fixes": "3.2.0",
    "postcss-loader": "2.0.8",
    "promise": "8.0.1",
    "raf": "3.4.0",
    "react": "^16.5.2",
    "react-dev-utils": "^5.0.1",
    "react-dom": "^16.5.2",
    "react-final-form": "^3.6.6",
    "react-firebase-file-uploader": "^2.4.2",
    "react-router": "^4.3.1",
    "react-router-dom": "^4.3.1",
    "react-slick": "^0.23.1",
    "resolve": "1.6.0",
    "slick-carousel": "^1.8.1",
    "source-map-loader": "^0.2.1",
    "style-loader": "0.19.0",
    "sw-precache-webpack-plugin": "0.11.4",
    "ts-jest": "22.0.1",
    "ts-loader": "^2.3.7",
    "tsconfig-paths-webpack-plugin": "^2.0.0",
    "tslint": "^5.7.0",
    "tslint-config-prettier": "^1.10.0",
    "tslint-react": "^3.2.0",
    "uglifyjs-webpack-plugin": "^1.1.8",
    "url-loader": "0.6.2",
    "webpack": "3.8.1",
    "webpack-dev-server": "2.9.4",
    "webpack-manifest-plugin": "1.3.2",
    "whatwg-fetch": "2.0.3"
  },
  "scripts": {
    "start": "node scripts/start.js",
    "build": "node scripts/build.js",
    "test": "node scripts/test.js --env=jsdom"
  },
  "devDependencies": {
    "@types/jest": "^23.3.2",
    "@types/node": "^10.11.0",
    "@types/react": "^16.4.14",
    "@types/react-dom": "^16.0.7",
<<<<<<< HEAD
    "typescript": "^3.1.1"
=======
    "sass-loader": "^7.1.0",
    "typescript": "^3.0.3"
  },
  "jest": {
    "collectCoverageFrom": [
      "src/**/*.{js,jsx,ts,tsx}"
    ],
    "setupFiles": [
      "<rootDir>/config/polyfills.js"
    ],
    "testMatch": [
      "<rootDir>/src/**/__tests__/**/*.(j|t)s?(x)",
      "<rootDir>/src/**/?(*.)(spec|test).(j|t)s?(x)"
    ],
    "testEnvironment": "node",
    "testURL": "http://localhost",
    "transform": {
      "^.+\\.(js|jsx|mjs)$": "<rootDir>/node_modules/babel-jest",
      "^.+\\.tsx?$": "<rootDir>/config/jest/typescriptTransform.js",
      "^.+\\.css$": "<rootDir>/config/jest/cssTransform.js",
      "^(?!.*\\.(js|jsx|mjs|css|json)$)": "<rootDir>/config/jest/fileTransform.js"
    },
    "transformIgnorePatterns": [
      "[/\\\\]node_modules[/\\\\].+\\.(js|jsx|mjs|ts|tsx)$"
    ],
    "moduleNameMapper": {
      "^react-native$": "react-native-web"
    },
    "moduleFileExtensions": [
      "web.ts",
      "ts",
      "web.tsx",
      "tsx",
      "web.js",
      "js",
      "web.jsx",
      "jsx",
      "json",
      "node",
      "mjs"
    ],
    "globals": {
      "ts-jest": {
        "tsConfigFile": "C:\\Apps\\chrismclarke\\oneArmy\\tsconfig.test.json"
      }
    }
  },
  "babel": {
    "presets": [
      "react-app"
    ]
>>>>>>> 983561ae
  }
}<|MERGE_RESOLUTION|>--- conflicted
+++ resolved
@@ -64,9 +64,7 @@
     "@types/node": "^10.11.0",
     "@types/react": "^16.4.14",
     "@types/react-dom": "^16.0.7",
-<<<<<<< HEAD
-    "typescript": "^3.1.1"
-=======
+    "typescript": "^3.1.1",
     "sass-loader": "^7.1.0",
     "typescript": "^3.0.3"
   },
@@ -118,6 +116,5 @@
     "presets": [
       "react-app"
     ]
->>>>>>> 983561ae
   }
 }