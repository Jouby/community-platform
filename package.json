{
  "name": "one-army-world",
  "version": "0.1.5",
  "private": true,
  "dependencies": {
    "@material-ui/core": "3.7.1",
    "@material-ui/icons": "3.0.1",
    "autoprefixer": "7.1.6",
    "babel-jest": "22.1.0",
    "babel-loader": "7.1.2",
    "babel-preset-react-app": "3.1.1",
    "case-sensitive-paths-webpack-plugin": "2.1.1",
    "chalk": "1.1.3",
    "css-loader": "0.28.7",
    "date-fns": "^1.30.1",
    "dotenv": "4.0.0",
    "dotenv-expand": "4.2.0",
    "extract-text-webpack-plugin": "3.0.2",
    "file-loader": "0.11.2",
    "final-form": "4.10.0",
    "final-form-arrays": "^1.1.0",
    "firebase": "5.8.1",
    "fork-ts-checker-webpack-plugin": "0.2.8",
    "fs-extra": "3.0.1",
    "html-webpack-plugin": "2.29.0",
    "jest": "22.4.2",
    "leaflet": "^1.3.4",
    "md5": "^2.2.1",
    "mobx": "^5.5.2",
    "mobx-react": "^5.3.6",
    "moment": "^2.23.0",
    "node-sass": "4.9.3",
    "object-assign": "4.1.1",
    "postcss-flexbugs-fixes": "3.2.0",
    "postcss-loader": "2.0.8",
    "promise": "8.0.1",
    "raf": "3.4.0",
<<<<<<< HEAD
    "react": "^16.7.0",
=======
    "react": "16.7.0",
>>>>>>> 63eb7eb0
    "react-dev-utils": "5.0.2",
    "react-dom": "16.5.2",
    "react-final-form": "3.6.6",
    "react-final-form-arrays": "^1.0.6",
    "react-firebase-file-uploader": "2.4.2",
    "react-icons": "^3.2.2",
    "react-image-gallery": "^0.8.12",
    "react-leaflet": "^2.1.4",
    "react-linkify": "^0.2.2",
    "react-router": "4.3.1",
    "react-router-dom": "4.3.1",
    "resolve": "1.6.0",
    "slick-carousel": "1.8.1",
    "source-map-loader": "0.2.1",
    "style-loader": "0.19.0",
    "styled-components": "^4.1.3",
    "sw-precache-webpack-plugin": "0.11.4",
    "ts-jest": "22.0.1",
    "ts-loader": "2.3.7",
    "tsconfig-paths-webpack-plugin": "2.0.0",
    "tslint": "5.7.0",
    "tslint-config-prettier": "1.10.0",
    "tslint-react": "3.2.0",
    "uglifyjs-webpack-plugin": "1.1.8",
    "url-loader": "0.6.2",
    "webpack": "3.8.1",
    "webpack-dev-server": "3.0.0",
    "webpack-manifest-plugin": "1.3.2",
    "whatwg-fetch": "2.0.3",
    "wordpress-hash-node": "^1.0.0"
  },
  "scripts": {
    "start": "node scripts/start.js",
    "build": "node scripts/build.js",
    "test": "node scripts/test.js --env=jsdom"
  },
  "devDependencies": {
    "@types/flux-standard-action": "1.1.0",
    "@types/jest": "23.3.2",
    "@types/md5": "^2.1.33",
    "@types/node": "10.11.0",
<<<<<<< HEAD
    "@types/react": "^16.7.22",
=======
    "@types/react": "16.7.22",
>>>>>>> 63eb7eb0
    "@types/react-dom": "16.0.7",
    "@types/react-leaflet": "^1.1.6",
    "@types/react-router-dom": "4.3.1",
    "@types/react-slick": "0.23.2",
    "enzyme": "^3.8.0",
    "enzyme-adapter-react-16": "^1.8.0",
    "mobx-react-devtools": "^6.0.3",
    "sass-loader": "7.1.0",
    "typescript": "3.1.1"
  },
  "resolutions": {
    "@types/react": "16.7.22"
  },
  "jest": {
    "collectCoverageFrom": [
      "src/**/*.{js,jsx,ts,tsx}"
    ],
    "setupFiles": [
      "<rootDir>/config/polyfills.js",
      "<rootDir>/config/enzyme.js"
    ],
    "testMatch": [
      "<rootDir>/src/**/__tests__/**/*.(j|t)s?(x)",
      "<rootDir>/src/**/?(*.)(spec|test).(j|t)s?(x)"
    ],
    "testEnvironment": "node",
    "testURL": "http://localhost",
    "transform": {
      "^.+\\.(js|jsx|mjs)$": "<rootDir>/node_modules/babel-jest",
      "^.+\\.tsx?$": "<rootDir>/config/jest/typescriptTransform.js",
      "^.+\\.css$": "<rootDir>/config/jest/cssTransform.js",
      "^(?!.*\\.(js|jsx|mjs|css|json)$)": "<rootDir>/config/jest/fileTransform.js"
    },
    "transformIgnorePatterns": [
      "[/\\\\]node_modules[/\\\\].+\\.(js|jsx|mjs|ts|tsx)$"
    ],
    "moduleNameMapper": {
      "^react-native$": "react-native-web"
    },
    "moduleFileExtensions": [
      "web.ts",
      "ts",
      "web.tsx",
      "tsx",
      "web.js",
      "js",
      "web.jsx",
      "jsx",
      "json",
      "node",
      "mjs"
    ],
    "globals": {
      "ts-jest": {
        "tsConfigFile": "./tsconfig.test.json"
      }
    }
  },
  "babel": {
    "presets": [
      "react-app"
    ]
  }
}<|MERGE_RESOLUTION|>--- conflicted
+++ resolved
@@ -35,11 +35,7 @@
     "postcss-loader": "2.0.8",
     "promise": "8.0.1",
     "raf": "3.4.0",
-<<<<<<< HEAD
-    "react": "^16.7.0",
-=======
     "react": "16.7.0",
->>>>>>> 63eb7eb0
     "react-dev-utils": "5.0.2",
     "react-dom": "16.5.2",
     "react-final-form": "3.6.6",
@@ -81,11 +77,7 @@
     "@types/jest": "23.3.2",
     "@types/md5": "^2.1.33",
     "@types/node": "10.11.0",
-<<<<<<< HEAD
-    "@types/react": "^16.7.22",
-=======
     "@types/react": "16.7.22",
->>>>>>> 63eb7eb0
     "@types/react-dom": "16.0.7",
     "@types/react-leaflet": "^1.1.6",
     "@types/react-router-dom": "4.3.1",
