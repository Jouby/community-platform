{
  "name": "one-army-world",
  "version": "0.1.6",
  "private": true,
  "dependencies": {
    "@babel/core": "7.2.2",
    "@devexpress/dx-grid-core": "^1.10.1",
    "@devexpress/dx-react-core": "^1.10.1",
    "@devexpress/dx-react-grid": "^1.10.1",
    "@devexpress/dx-react-grid-material-ui": "^1.10.1",
    "@ephox/sand": "^2.0.11",
    "@material-ui/core": "3.7.1",
    "@material-ui/icons": "3.0.2",
    "@sentry/browser": "^4.6.3",
    "@svgr/webpack": "4.1.0",
    "@tinymce/tinymce-react": "^3.0.1",
<<<<<<< HEAD
    "@types/rebass": "^3.0.3",
    "@types/styled-components": "4.0",
    "@types/styled-system": "^3.2.2",
=======
    "@types/dompurify": "^0.0.32",
>>>>>>> 2d34845b
    "babel-core": "7.0.0-bridge.0",
    "babel-eslint": "9.0.0",
    "babel-jest": "23.6.0",
    "babel-loader": "8.0.5",
    "babel-plugin-named-asset-import": "^0.3.1",
    "babel-preset-react-app": "^7.0.1",
    "bfj": "6.1.1",
    "case-sensitive-paths-webpack-plugin": "2.2.0",
    "css-loader": "1.0.0",
    "date-fns": "^1.30.1",
    "dompurify": "^1.0.10",
    "dotenv": "6.0.0",
    "dotenv-expand": "4.2.0",
    "eslint": "5.12.0",
    "eslint-config-react-app": "^3.0.7",
    "eslint-loader": "2.1.1",
    "eslint-plugin-flowtype": "2.50.1",
    "eslint-plugin-import": "2.14.0",
    "eslint-plugin-jsx-a11y": "6.1.2",
    "eslint-plugin-react": "7.12.4",
    "file-loader": "2.0.0",
    "final-form": "4.10.0",
    "final-form-arrays": "^1.1.0",
    "firebase": "5.8.1",
    "fork-ts-checker-webpack-plugin-alt": "0.4.14",
    "fs-extra": "7.0.1",
    "google-oauth-jwt": "^0.2.0",
    "googleapis": "^37.2.0",
    "html-webpack-plugin": "4.0.0-alpha.2",
    "identity-obj-proxy": "3.0.0",
    "jest": "23.6.0",
    "jest-pnp-resolver": "1.0.2",
    "jest-resolve": "23.6.0",
    "jest-watch-typeahead": "^0.2.1",
    "leaflet": "^1.3.4",
    "md5": "^2.2.1",
    "mini-css-extract-plugin": "0.5.0",
    "mobx": "4.9.2",
    "mobx-react": "5.4.3",
    "optimize-css-assets-webpack-plugin": "5.0.1",
    "pnp-webpack-plugin": "1.2.1",
    "postcss-flexbugs-fixes": "4.1.0",
    "postcss-loader": "3.0.0",
    "postcss-preset-env": "6.5.0",
    "postcss-safe-parser": "4.0.1",
    "react": "^16.8.1",
    "react-app-polyfill": "^0.2.1",
    "react-dev-utils": "^7.0.3",
    "react-dom": "^16.8.1",
    "react-final-form": "3.6.6",
    "react-final-form-arrays": "^1.0.6",
    "react-firebase-file-uploader": "2.4.2",
    "react-ga": "^2.5.7",
    "react-icons": "^3.2.2",
    "react-image-gallery": "^0.8.12",
    "react-leaflet": "^2.1.4",
    "react-linkify": "^0.2.2",
    "react-router": "4.3.1",
    "react-router-dom": "4.3.1",
    "rebass": "^3.0.1",
    "resolve": "1.10.0",
    "sass-loader": "7.1.0",
    "style-loader": "0.23.1",
    "styled-components": "4.1.3",
    "styled-system": "^4.0.0",
    "terser-webpack-plugin": "1.2.2",
    "typescript": "3.3.3",
    "url-loader": "1.1.2",
    "webpack": "4.28.3",
    "webpack-dev-server": "3.1.14",
    "webpack-manifest-plugin": "2.0.4",
    "wordpress-hash-node": "^1.0.0",
    "workbox-webpack-plugin": "3.6.3"
  },
  "scripts": {
    "start": "node scripts/start.js",
    "build": "node scripts/build.js",
    "test": "node scripts/test.js --env=jsdom"
  },
  "eslintConfig": {},
  "browserslist": [
    ">0.2%",
    "not dead",
    "not ie <= 11",
    "not op_mini all"
  ],
  "devDependencies": {
    "@types/flux-standard-action": "1.1.0",
    "@types/jest": "23.3.2",
    "@types/md5": "^2.1.33",
    "@types/node": "10.11.0",
    "@types/react": "16.8.0",
    "@types/react-dom": "16.8.0",
    "@types/react-leaflet": "^1.1.6",
    "@types/react-router-dom": "4.3.1",
    "@types/react-slick": "0.23.2",
    "enzyme": "^3.8.0",
    "enzyme-adapter-react-16": "^1.8.0",
    "mobx-react-devtools": "^6.0.3",
    "node-sass": "^4.11.0",
    "sass-loader": "7.1.0",
    "tslint": "5.7.0",
    "tslint-config-prettier": "1.10.0",
    "tslint-react": "3.2.0"
  },
  "resolutions": {
    "@types/react": "16.8.0"
  },
  "jest": {
    "collectCoverageFrom": [
      "src/**/*.{js,jsx,ts,tsx}",
      "!src/**/*.d.ts"
    ],
    "resolver": "jest-pnp-resolver",
    "setupFiles": [
      "react-app-polyfill/jsdom"
    ],
    "testMatch": [
      "<rootDir>/src/**/__tests__/**/*.{js,jsx,ts,tsx}",
      "<rootDir>/src/**/?(*.)(spec|test).{js,jsx,ts,tsx}"
    ],
    "testEnvironment": "jsdom",
    "testURL": "http://localhost",
    "transform": {
      "^.+\\.(js|jsx|ts|tsx)$": "<rootDir>/node_modules/babel-jest",
      "^.+\\.css$": "<rootDir>/config/jest/cssTransform.js",
      "^(?!.*\\.(js|jsx|ts|tsx|css|json)$)": "<rootDir>/config/jest/fileTransform.js"
    },
    "transformIgnorePatterns": [
      "[/\\\\]node_modules[/\\\\].+\\.(js|jsx|ts|tsx)$",
      "^.+\\.module\\.(css|sass|scss)$"
    ],
    "moduleNameMapper": {
      "^react-native$": "react-native-web",
      "^.+\\.module\\.(css|sass|scss)$": "identity-obj-proxy"
    },
    "moduleFileExtensions": [
      "web.js",
      "js",
      "web.ts",
      "ts",
      "web.tsx",
      "tsx",
      "json",
      "web.jsx",
      "jsx",
      "node"
    ],
    "watchPlugins": [
      "C:\\Apps\\chrismclarke\\_forks\\create-react-app\\2019-02-12\\node_modules\\jest-watch-typeahead\\filename.js",
      "C:\\Apps\\chrismclarke\\_forks\\create-react-app\\2019-02-12\\node_modules\\jest-watch-typeahead\\testname.js"
    ]
  },
  "babel": {
    "presets": [
      "react-app"
    ]
  }
}<|MERGE_RESOLUTION|>--- conflicted
+++ resolved
@@ -14,13 +14,10 @@
     "@sentry/browser": "^4.6.3",
     "@svgr/webpack": "4.1.0",
     "@tinymce/tinymce-react": "^3.0.1",
-<<<<<<< HEAD
     "@types/rebass": "^3.0.3",
     "@types/styled-components": "4.0",
     "@types/styled-system": "^3.2.2",
-=======
     "@types/dompurify": "^0.0.32",
->>>>>>> 2d34845b
     "babel-core": "7.0.0-bridge.0",
     "babel-eslint": "9.0.0",
     "babel-jest": "23.6.0",
