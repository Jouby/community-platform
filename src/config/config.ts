/*************************************************************************************** 
Switch config dependent on use case

For our use case the production config is stored in environment variables passed from
Travis-CI. You can replace this with your own config or use the same pattern to keep
api keys secret. Note, create-react-app only passes environment variables prefixed with
'REACT_APP'. The required info has been encrypted and stored in travis. 

Dev config is hardcoded - it is recommended if changing for production to hide the 
details via gitignore. You can find more information about potential security risk here:
https://javebratt.com/hide-firebase-api/
*****************************************************************************************/
let firebaseConfig
let analyticsConfig: {
  viewId: string
  trackingCode: string
}
firebaseConfig = {
  apiKey: 'AIzaSyChVNSMiYxCkbGd9C95aChr9GxRJtW6NRA',
  authDomain: 'precious-plastics-v4-dev.firebaseapp.com',
  databaseURL: 'https://precious-plastics-v4-dev.firebaseio.com',
  messagingSenderId: '174193431763',
  projectId: 'precious-plastics-v4-dev',
  storageBucket: 'precious-plastics-v4-dev.appspot.com',
}
analyticsConfig = {
  trackingCode: 'UA-133973230-2',
  viewId: '189456245',
}

// different production site config pulled from environment variable
const productionSites = [
  'onearmy.world',
  'onearmyworld.firebaseapp.com',
  'documentation.preciousplastic.com',
]
if (productionSites.indexOf(window.location.host) > -1) {
  const e = process.env
  firebaseConfig = {
    apiKey: e.REACT_APP_FIREBASE_API_KEY,
    authDomain: e.REACT_APP_FIREBASE_AUTH_DOMAIN,
    databaseURL: e.REACT_APP_FIREBASE_DATABASE_URL,
    projectId: e.REACT_APP_FIREBASE_PROJECT_ID,
    storageBucket: e.REACT_APP_FIREBASE_STORAGE_BUCKET,
    messagingSenderId: e.REACT_APP_FIREBASE_MESSAGING_SENDER_ID,
  }
  analyticsConfig = {
    trackingCode: e.REACT_APP_GA_TRACKING_CODE as string,
    viewId: e.REACT_APP_GA_VIEW_ID as string,
  }
}
<<<<<<< HEAD
export const FIREBASE_CONFIG = config
export const isDebug = process.env.NODE_ENV === 'development'
=======

export const FIREBASE_CONFIG = firebaseConfig
export const GOOGLE_ANALYTICS_CONFIG = analyticsConfig
>>>>>>> 8623e945
<|MERGE_RESOLUTION|>--- conflicted
+++ resolved
@@ -49,11 +49,8 @@
     viewId: e.REACT_APP_GA_VIEW_ID as string,
   }
 }
-<<<<<<< HEAD
 export const FIREBASE_CONFIG = config
 export const isDebug = process.env.NODE_ENV === 'development'
-=======
 
 export const FIREBASE_CONFIG = firebaseConfig
-export const GOOGLE_ANALYTICS_CONFIG = analyticsConfig
->>>>>>> 8623e945
+export const GOOGLE_ANALYTICS_CONFIG = analyticsConfig