--- conflicted
+++ resolved
@@ -1,35 +1,13 @@
-<<<<<<< HEAD
 import styled, { css } from 'styled-components'
 import { variant, color, space, width } from 'styled-system'
+import {colors} from 'src/themes/styled.theme'
 
 const baseStyles = css`
   text-transform: uppercase;
   text-decoration: none;
   height: 50px;
   border: none;
-=======
-import styled, {
-  css
-} from 'styled-components'
-import colors from 'src/themes/colors'
-
-const getBorder = ({
-  border
-}) => {
-  if (border) {
-    return `border: 1px solid black;`
-  }
-
-  return `border: none;`
-}
-
-const baseButton = css `
-  text-transform: uppercase;
-  text-decoration: none;
-  height: 40px;
-  background-color: ${props => props.disabled ? colors.grey : colors.white}}
-  ${props => getBorder(props)};
->>>>>>> 84bebbc7
+  /* background-color: ${props => props.disabled ? colors.grey : colors.white}} */
   border-radius: 5px;
   font-size: 0.8em;
   display: flex;
@@ -40,21 +18,12 @@
   font-weight: 600;
   white-space: nowrap;
   word-break: keep-all;
-<<<<<<< HEAD
-  cursor: pointer;
-  &:disabled {
-    cursor: not-allowed;
-    opacity: 0.3;
-  }
-=======
   cursor: ${props => props.disabled ? 'not-allowed' : 'pointer'};
->>>>>>> 84bebbc7
 `
 const colorsVariant = variant({
   key: 'buttons',
 })
 
-<<<<<<< HEAD
 export const StyledButton = styled.button`
   ${baseStyles}
   ${colorsVariant}
@@ -67,11 +36,6 @@
   className: 'button',
   variant: 'primary',
 }
-=======
-export const StyledButton = styled.button `
-  ${baseButton};
-`
->>>>>>> 84bebbc7
 
 export const Label = styled.span `
   display: block;
