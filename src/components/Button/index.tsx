--- conflicted
+++ resolved
@@ -1,9 +1,5 @@
-<<<<<<< HEAD
 import React from 'react'
-=======
-import React, { DetailedHTMLProps } from 'react'
 
->>>>>>> 84bebbc7
 import Icon from 'src/components/Icons'
 import {
   ColorProps,
@@ -13,20 +9,9 @@
 } from 'styled-system'
 import { StyledButton, Label } from './elements'
 
-<<<<<<< HEAD
+// extend to allow any default button props (e.g. onClick) to also be passed
 interface IBtnProps extends React.ButtonHTMLAttributes<HTMLElement> {
   icon?: string
-=======
-// extend to allow any default button props (e.g. onClick) to also be passed
-interface IBtnProps
-  extends React.DetailedHTMLProps<
-    React.ButtonHTMLAttributes<HTMLButtonElement>,
-    HTMLButtonElement
-  > {
-  icon?: string
-  color?: string
-  border?: boolean
->>>>>>> 84bebbc7
 }
 
 type BtnProps = IBtnProps &
