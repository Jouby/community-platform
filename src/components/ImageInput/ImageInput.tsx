--- conflicted
+++ resolved
@@ -1,11 +1,8 @@
 import * as React from 'react'
 import { BoxContainer } from '../Layout/BoxContainer'
-
 import { Button } from '../Button'
-import { FlexContainer } from '../Layout/FlexContainer'
 import Lightbox from 'react-image-lightbox'
 import 'react-image-lightbox/style.css'
-import Text from '../Text'
 import { ImageConverter } from './ImageConverter'
 
 /*
@@ -86,16 +83,9 @@
   }
 
   render() {
-<<<<<<< HEAD
     const { inputFiles, openLightbox, lightboxImg } = this.state
-    const { text } = this.props
     // if at least one image present, hide the 'choose image' button and replace with smaller button
     const imgPreviewMode = inputFiles.length > 0
-=======
-    const { convertedFiles, imageQuality, openLightbox } = this.state
-    const qualities: ImageQualities[] = ['low', 'normal', 'high']
-    const imgPreviewMode = convertedFiles[0] ? true : false
->>>>>>> 23ba1d1c
     return (
       <BoxContainer p={0}>
         <>
