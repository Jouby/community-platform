--- conflicted
+++ resolved
@@ -3,50 +3,22 @@
 import { Form, Field } from 'react-final-form'
 import { FieldArray } from 'react-final-form-arrays'
 import arrayMutators from 'final-form-arrays'
-<<<<<<< HEAD
 import './CreateTutorial.scss'
-import Card from '@material-ui/core/Card'
-import CardContent from '@material-ui/core/CardContent'
-import Typography from '@material-ui/core/Typography'
-import Input from '@material-ui/core/Input'
-import InputAdornment from '@material-ui/core/InputAdornment'
-import Dialog from '@material-ui/core/Dialog'
-import DialogActions from '@material-ui/core/DialogActions'
-import DialogTitle from '@material-ui/core/DialogTitle'
 import { ITutorial, ITutorialFormInput } from 'src/models/tutorial.models'
-
-import AddIcon from 'src/assets/icons/add.svg'
-import SaveIcon from 'src/assets/icons/save.svg'
-
 import { db } from 'src/utils/firebase'
-
 import { TUTORIAL_TEMPLATE_DATA } from './TutorialTemplate'
 import {
+  IFirebaseUploadInfo,
   FirebaseFileUploader,
-  IFirebaseUploadInfo,
 } from 'src/pages/common/FirebaseFileUploader/FirebaseFileUploader'
 import helpers from 'src/utils/helpers'
 import { TagsSelect } from 'src/pages/common/Tags'
 import { ISelectedTags } from 'src/models/tags.model'
 import { UploadedFile } from 'src/pages/common/UploadedFile/UploadedFile'
-=======
-import {
-  ITutorial,
-  ITutorialFormInput,
-} from '../../../../models/tutorial.models'
-
-import { db } from '../../../../utils/firebase'
-
-import { TUTORIAL_TEMPLATE_DATA } from './TutorialTemplate'
-import { TagsSelect } from 'src/pages/common/Tags'
-import { ISelectedTags } from 'src/models/tags.model'
-import { FirebaseFileUploaderField } from 'src/pages/common/FirebaseFileUploader/FirebaseFileUploaderField.jsx'
-import helpers from 'src/utils/helpers'
+import { FirebaseFileUploaderField } from 'src/pages/common/FirebaseFileUploader/FirebaseFileUploaderField'
 import Button from 'src/components/Button/Button'
 import { InputField, Label, TextArea } from 'src/components/Form/Fields'
-
-import { Step } from './Step/Step.jsx'
-
+import { Step } from './Step/Step'
 import {
   FormContainer,
   Title,
@@ -57,7 +29,6 @@
   CoverImage,
   Select,
 } from './elements'
->>>>>>> 6919271f
 
 export interface IState {
   formValues: ITutorialFormInput
@@ -67,11 +38,6 @@
   _toDocsList: boolean
 }
 
-<<<<<<< HEAD
-=======
-// For now tags are raw in this variable, next we'll need to get them from our server
-// let selectedTags: any = []
->>>>>>> 6919271f
 const required = (value: any) => (value ? undefined : 'Required')
 
 export class CreateTutorial extends React.PureComponent<
@@ -93,7 +59,6 @@
     }
   }
 
-<<<<<<< HEAD
   componentWillUnmount() {
     // remove any uploaded images if not saved
     if (!this.state.formSaved) {
@@ -124,25 +89,17 @@
     values.cover_image = null
     this.setState({ formValues: values })
   }
-  uploadedStepImageDeleted(stepIndex, imageIndex) {
-    const values = { ...this.state.formValues }
-    values.steps[stepIndex].images.splice(imageIndex, 1)
-    this.setState({ formValues: values })
-  }
-  uploadedTutorialFileDeleted(index: number) {
-    const values = { ...this.state.formValues }
-    values.tutorial_files.splice(index, 1)
-    this.setState({ formValues: values })
-  }
 
   public onSubmit = async (formValues: ITutorialFormInput) => {
     if (!this.state.formValues.cover_image) {
       alert('Please provide a cover image before saving your tutorial')
     } else {
       const timestamp = new Date()
+      const slug = helpers.stripSpecialCharacters(formValues.tutorial_title)
       // convert data to correct types and populate metadata
       const values: ITutorial = {
         ...this.castFormValuesToCorrectTypes(formValues),
+        slug,
         cover_image: formValues.cover_image as IFirebaseUploadInfo,
         _created: timestamp,
         _modified: timestamp,
@@ -158,25 +115,6 @@
       } catch (error) {
         console.log('error while saving the tutorial')
       }
-=======
-  public submit = async (formValues: ITutorialFormInput) => {
-    const timestamp = new Date()
-    const slug = helpers.stripSpecialCharacters(formValues.tutorial_title)
-    const values: ITutorial = {
-      ...this.castFormValuesToCorrectTypes(formValues),
-      slug,
-      _created: timestamp,
-      _modified: timestamp,
-    }
-    console.log('submitting', values)
-    try {
-      await db.collection('documentation').add(values)
-      console.log('doc set successfully')
-      this.props.history.push('/docs/' + slug)
-      this.forceUpdate()
-    } catch (error) {
-      console.log('error while saving the tutorial')
->>>>>>> 6919271f
     }
   }
 
@@ -196,30 +134,6 @@
       tutorial_cost: Number(values.tutorial_cost),
     }
     return formattedValues
-  }
-
-<<<<<<< HEAD
-  public handleUploadStepImgSuccess = (
-    fileInfo: IFirebaseUploadInfo,
-    stepIndex: number,
-  ) => {
-    const currentSteps: any = this.state.formValues.steps
-    // get the step at the index where the new image will go
-    // use the spread operator to merge the existing images with the new url
-    currentSteps[stepIndex].images = [
-      ...currentSteps[stepIndex].images,
-      fileInfo,
-    ]
-    this.forceUpdate()
-    console.log('this.state.formValues', this.state.formValues)
-  }
-  public handleUploadFilesSuccess = (fileInfo: IFirebaseUploadInfo) => {
-    const files = this.state.formValues.tutorial_files
-    files.push(fileInfo)
-    console.log('files', files)
-    this.setState({
-      formValues: { ...this.state.formValues, tutorial_files: files },
-    })
   }
 
   /* EXAMPLE
@@ -236,8 +150,6 @@
     })
   }
 
-=======
->>>>>>> 6919271f
   public onInputChange = (event: any, inputType: string) => {
     const value = event.target.value
     switch (inputType) {
@@ -271,159 +183,41 @@
   }
 
   public onSelectedTagsChanged(selectedTags: ISelectedTags) {
+    console.log('selected tags changed', selectedTags)
     // TODO: make tags save to form values instead
-    /*this.setState({
+    this.setState({
       formValues: {
         ...this.state.formValues,
         tags: selectedTags,
       },
-    })*/
+    })
   }
 
   public render() {
     const { formValues } = this.state
+    console.log('form values', formValues)
     return (
       <div>
         <Title variant="h4" component="h4">
           Create a documentation
         </Title>
         <Form
-<<<<<<< HEAD
           onSubmit={this.onSubmit}
           initialValues={formValues}
-=======
-          onSubmit={this.submit}
           validate={this.validate}
-          initialValues={this.state.formValues}
->>>>>>> 6919271f
           mutators={{
             ...arrayMutators,
           }}
-          render={({ handleSubmit, submitting, values, form, invalid }) => {
+          render={({
+            handleSubmit,
+            mutators,
+            submitting,
+            values,
+            form,
+            invalid,
+          }) => {
+            const v = values as ITutorial
             return (
-<<<<<<< HEAD
-              <div className="create-tutorial-form__container">
-                <form className="create-tutorial-form" onSubmit={handleSubmit}>
-                  <div className="create-tutorial-infos__container-background">
-                    <div className="create-tutorial-infos__container">
-                      <Typography
-                        component="label"
-                        className="create-tutorial__label"
-                      >
-                        What is your davehakkens.nl account ?
-                      </Typography>
-                      <Field name="workspace_name" validate={required}>
-                        {({ input, meta }) => (
-                          <div>
-                            <Input
-                              {...input}
-                              placeholder="@janedoe"
-                              className="create-tutorial__input"
-                              onBlur={(event: any) => {
-                                this.onInputChange(event, 'workspace_name')
-                              }}
-                            />
-                            {meta.error && meta.touched && (
-                              <span>{meta.error}</span>
-                            )}
-                          </div>
-                        )}
-                      </Field>
-                      <Typography
-                        component="label"
-                        className="create-tutorial__label label__margin"
-                      >
-                        What is the title of your documentation ?
-                      </Typography>
-                      <Field name="tutorial_title" validate={required}>
-                        {({ input, meta }) => (
-                          <div>
-                            <Input
-                              {...input}
-                              className="create-tutorial__input"
-                              type="text"
-                              onBlur={(event: any) => {
-                                this.onInputChange(event, 'tutorial_title')
-                              }}
-                              placeholder="How to make XXX using YYY"
-                            />
-                            {meta.error && meta.touched && (
-                              <span>{meta.error}</span>
-                            )}
-                          </div>
-                        )}
-                      </Field>
-                      <div
-                        className={
-                          this.state.formValues.slug === ''
-                            ? 'create-tutorial-form__title__note--clear'
-                            : 'create-tutorial-form__title__note--filled'
-                        }
-                      >
-                        {window.location.host + '/docs/' + formValues.slug}
-                      </div>
-                      {formValues.cover_image ? (
-                        <div>
-                          <Typography
-                            component="label"
-                            className="create-tutorial__label"
-                          >
-                            Cover image
-                          </Typography>
-                          <UploadedFile
-                            file={formValues.cover_image}
-                            imagePreview
-                            showDelete
-                            onFileDeleted={() =>
-                              this.uploadedCoverImageDeleted()
-                            }
-                            ref={el => this.addUploadRef(el, 'coverImage')}
-                          />
-                        </div>
-                      ) : (
-                        <FirebaseFileUploader
-                          storagePath={this.state._uploadPath}
-                          hidden={true}
-                          accept="image/png, image/jpeg"
-                          name="coverImg"
-                          onUploadSuccess={this.handleUploadCoverSuccess}
-                          buttonText="Upload a cover image"
-                        />
-                      )}
-
-                      <Typography
-                        component="label"
-                        className="create-tutorial__label label__margin"
-                      >
-                        Write a short description for the documentation
-                      </Typography>
-                      <Field name="tutorial_description" validate={required}>
-                        {({ input, meta }) => (
-                          <div>
-                            <textarea
-                              {...input}
-                              placeholder="This is what we will do"
-                              onBlur={(event: any) => {
-                                this.onInputChange(
-                                  event,
-                                  'tutorial_description',
-                                )
-                              }}
-                              className="create-tutorial__input create-tutorial__input--margin"
-                            />
-                            {meta.error && meta.touched && (
-                              <span>{meta.error}</span>
-                            )}
-                          </div>
-                        )}
-                      </Field>
-                      <Typography
-                        component="label"
-                        className="create-tutorial__label label__margin"
-                      >
-                        Add tags
-                      </Typography>
-=======
               <FormContainer>
                 <TutorialForm onSubmit={handleSubmit}>
                   <Background>
@@ -446,20 +240,29 @@
                           this.onInputChange(event, 'tutorial_title')
                         }}
                       />
-                      {values.cover_image_url && (
-                        <CoverImage
-                          src={values.cover_image_url}
-                          alt={'cover image'}
+                      {v.cover_image ? (
+                        <UploadedFile
+                          file={v.cover_image}
+                          imagePreview
+                          showDelete
+                          onFileDeleted={() => this.uploadedCoverImageDeleted()}
+                          ref={el => this.addUploadRef(el, 'coverImage')}
+                        />
+                      ) : (
+                        // <CoverImage
+                        //   src={values.cover_image_url}
+                        //   alt={'cover image'}
+                        // />
+                        <Field
+                          name="cover_image"
+                          component={FirebaseFileUploaderField}
+                          storagePath={this.state._uploadPath}
+                          hidden={true}
+                          accept="image/png, image/jpeg"
+                          buttonText="Upload a cover image"
                         />
                       )}
-                      <Field
-                        name="cover_image_url"
-                        component={FirebaseFileUploaderField}
-                        storagePath={this.state._uploadImgPath}
-                        hidden={true}
-                        accept="image/png, image/jpeg"
-                        buttonText="Upload a cover image"
-                      />
+
                       <Label
                         text={'Write a short description for the documentation'}
                         style={{ margin: '50px 0 10px' }}
@@ -474,76 +277,10 @@
                         text={'Add Tags'}
                         style={{ margin: '50px 0 10px' }}
                       />
->>>>>>> 6919271f
                       <TagsSelect
-                        value={this.state.formValues.tags}
+                        value={v.tags}
                         onChange={tags => this.onSelectedTagsChanged(tags)}
                       />
-<<<<<<< HEAD
-                      <Field name="tutorial_time" validate={required}>
-                        {({ input, meta }) => (
-                          <div>
-                            <Typography
-                              component="label"
-                              className="create-tutorial__label label__margin"
-                            >
-                              How much time does it take ? (hours/week)
-                            </Typography>
-                            <Input
-                              {...input}
-                              type="text"
-                              className="create-tutorial__input"
-                              placeholder="2 hours"
-                              onBlur={(event: any) => {
-                                this.onInputChange(event, 'tutorial_time')
-                              }}
-                            />
-                            {meta.error && meta.touched && (
-                              <span>{meta.error}</span>
-                            )}
-                          </div>
-                        )}
-                      </Field>
-                      <Field name="tutorial_cost" validate={required}>
-                        {({ input, meta }) => (
-                          <div>
-                            <Typography
-                              component="label"
-                              className="create-tutorial__label label__margin"
-                            >
-                              How much does it cost (roughly in €)?
-                            </Typography>
-                            <Input
-                              {...input}
-                              type="number"
-                              className="create-tutorial__input"
-                              onBlur={(event: any) => {
-                                this.onInputChange(event, 'tutorial_cost')
-                              }}
-                              placeholder="10"
-                              startAdornment={
-                                <InputAdornment
-                                  position="start"
-                                  className="input__prefix--dollar"
-                                >
-                                  €
-                                </InputAdornment>
-                              }
-                            />
-                            {meta.error && meta.touched && (
-                              <span>{meta.error}</span>
-                            )}
-                          </div>
-                        )}
-                      </Field>
-                      <Typography
-                        component="label"
-                        className="create-tutorial__label label__margin"
-                      >
-                        How difficult to replicate is your documentation ?
-                      </Typography>
-=======
->>>>>>> 6919271f
                       <Field
                         name="tutorial_time"
                         validate={required}
@@ -573,173 +310,28 @@
                         text={'File to support your documentation ? (20mb max)'}
                         style={{ margin: '50px 0 10px' }}
                       />
-                      <Field
-                        name="files"
-<<<<<<< HEAD
-                        buttonText="Upload a file"
+                      <FirebaseFileUploader
+                        hidden={true}
+                        buttonText="Upload files"
                         storagePath={this.state._uploadPath}
-                        onUploadSuccess={this.handleUploadFilesSuccess}
-                      />
-                      {formValues.tutorial_files.map((tutorialFile, i) => (
+                        onUploadSuccess={fileInfo => {
+                          console.log('file uploaded successfully', fileInfo)
+                          mutators.push('tutorial_files', fileInfo)
+                        }}
+                      />
+                      {v.tutorial_files.map((file, index) => (
                         <UploadedFile
-                          file={tutorialFile}
+                          key={file.downloadUrl}
+                          file={file}
                           showDelete
-                          onFileDeleted={() =>
-                            this.uploadedTutorialFileDeleted(i)
-                          }
+                          onFileDeleted={() => {
+                            mutators.remove('tutorial_files', index)
+                          }}
                           ref={el =>
-                            this.addUploadRef(el, `tutorial_files[${i}]`)
+                            this.addUploadRef(el, `tutorial_files[${index}]`)
                           }
                         />
                       ))}
-                      <span className="uploaded-file-name" />
-                      <Field name="tutorial_extern_file_url">
-                        {({ input, meta }) => (
-                          <div>
-                            <Typography
-                              component="label"
-                              className="create-tutorial__label label__margin"
-                            >
-                              Or a link
-                            </Typography>
-                            <Input
-                              {...input}
-                              type="text"
-                              className="create-tutorial__input"
-                              placeholder="https://drive.google.com/drive/u/2/folders/..."
-                              onBlur={(event: any) => {
-                                this.onInputChange(
-                                  event,
-                                  'tutorial_extern_file_url',
-                                )
-                              }}
-                            />
-                            {meta.error && meta.touched && (
-                              <span>{meta.error}</span>
-                            )}
-                          </div>
-                        )}
-                      </Field>
-                    </div>
-                  </div>
-                  <div className="steps__container-background">
-                    <FieldArray name="steps">
-                      {({ fields }) =>
-                        fields.map((step, index) => (
-                          <div className="step__container" key={index}>
-                            <Card key={step} className="step__card">
-                              <div className="step__header">
-                                <Typography
-                                  variant="h5"
-                                  component="h2"
-                                  className="step-number"
-                                >
-                                  Step {index + 1}
-                                </Typography>
-                              </div>
-                              <CardContent>
-                                <div>
-                                  <Typography
-                                    component="label"
-                                    className="create-tutorial__label"
-                                  >
-                                    Pick a title for this step
-                                  </Typography>
-                                  <Field
-                                    name={`${step}.title`}
-                                    component="input"
-                                    placeholder="Step title"
-                                    validate={required}
-                                    className="create-tutorial__input"
-                                  />
-                                  <Typography
-                                    component="label"
-                                    className="create-tutorial__label"
-                                  >
-                                    Describe this step
-                                  </Typography>
-                                  <Field
-                                    name={`${step}.text`}
-                                    component="textarea"
-                                    placeholder="Description"
-                                    validate={required}
-                                    className="create-tutorial__input create-tutorial__input--margin"
-                                    onBlur={() => {
-                                      const stepValuesInput: any = form.getFieldState(
-                                        'steps',
-                                      )!.value
-                                      this.setState({
-                                        formValues: {
-                                          ...this.state.formValues,
-                                          steps: stepValuesInput,
-                                        },
-                                      })
-                                    }}
-                                  />
-                                </div>
-
-                                {formValues.steps[index] &&
-                                formValues.steps[index].images.length >= 1
-                                  ? formValues.steps[index].images.map(
-                                      (stepImg, stepImgindex) => (
-                                        <div>
-                                          <UploadedFile
-                                            file={stepImg}
-                                            showDelete
-                                            imagePreview
-                                            onFileDeleted={() =>
-                                              this.uploadedStepImageDeleted(
-                                                index,
-                                                stepImgindex,
-                                              )
-                                            }
-                                            ref={el =>
-                                              this.addUploadRef(
-                                                el,
-                                                `step[${index}]_files[${stepImgindex}]`,
-                                              )
-                                            }
-                                          />
-                                        </div>
-                                      ),
-                                    )
-                                  : null}
-                                <FirebaseFileUploader
-                                  hidden
-                                  buttonText="Upload picture(s)"
-                                  name={`${step}.images`}
-                                  storagePath={this.state._uploadPath}
-                                  callbackData={index}
-                                  onUploadSuccess={
-                                    this.handleUploadStepImgSuccess
-                                  }
-                                />
-                              </CardContent>
-                              {index >= 1 && (
-                                <div
-                                  onClick={() => {
-                                    this.handleModaleDeleteStepOpen()
-                                  }}
-                                  className="step-delete__button"
-                                >
-                                  <span className="trash-icon" />
-                                  <span>delete this step</span>
-                                </div>
-                              )}
-                            </Card>
-                            <Dialog
-                              open={this.state._isModaleStepDeleteOpen}
-                              onClose={() => {
-                                this.setState({
-                                  _isModaleStepDeleteOpen: false,
-                                })
-=======
-                        component={FirebaseFileUploaderField}
-                        storagePath={this.state._uploadImgPath}
-                        hidden={true}
-                        accept="*"
-                        buttonText="Upload a file"
-                      />
                       <Field
                         name="tutorial_extern_file_url"
                         component={InputField}
@@ -759,9 +351,9 @@
                               key={index}
                               onDelete={(fieldIndex: any) => {
                                 fields.remove(fieldIndex)
->>>>>>> 6919271f
                               }}
                               values={values}
+                              _uploadPath={this.state._uploadPath}
                             />
                           ))}
                           <Button
