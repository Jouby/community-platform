import * as React from 'react'
import { RouteComponentProps } from 'react-router'
import { Form, Field } from 'react-final-form'
import { FieldArray } from 'react-final-form-arrays'
import arrayMutators from 'final-form-arrays'
import './CreateTutorial.scss'
import Typography from '@material-ui/core/Typography'
import Input from '@material-ui/core/Input'
import InputAdornment from '@material-ui/core/InputAdornment'
import {
  ITutorial,
  ITutorialFormInput,
} from '../../../../models/tutorial.models'

import { db } from '../../../../utils/firebase'

import { TUTORIAL_TEMPLATE_DATA } from './TutorialTemplate'
import { TagsSelect } from 'src/pages/common/Tags'
import { ISelectedTags } from 'src/models/tags.model'
import { FirebaseFileUploaderField } from 'src/pages/common/FirebaseFileUploader/FirebaseFileUploaderField.jsx'
import helpers from 'src/utils/helpers'
import Button from 'src/components/Button/Button'

import { Step } from './Step/Step.jsx'

export interface IState {
  formValues: ITutorialFormInput
  _uploadImgPath: string
  _uploadFilesPath: string
  _toDocsList: boolean
}

const InputField = ({ input, meta, label, headerClassName, ...rest }: any) => (
  <>
    <Typography
      component="label"
      className={`create-tutorial__label ${headerClassName}`}
    >
      {label}
    </Typography>
    <Input
      {...input}
      {...rest}
      className="create-tutorial__input"
    />
    {meta.error && meta.touched && <span>{meta.error}</span>}
  </>
);


// For now tags are raw in this variable, next we'll need to get them from our server
// let selectedTags: any = []
const required = (value: any) => (value ? undefined : 'Required')

export class CreateTutorial extends React.PureComponent<RouteComponentProps<any>, IState> {

  constructor(props: any) {
    super(props)
    this.state = {
      formValues: TUTORIAL_TEMPLATE_DATA,
      _uploadImgPath: 'uploads/test',
      _uploadFilesPath: 'uploads/test',
      _toDocsList: false,
    }
  }

  public submit = async (formValues: ITutorialFormInput) => {
    const timestamp = new Date()
    const slug = helpers.stripSpecialCharacters(formValues.tutorial_title);
    const values: ITutorial = {
      ...this.castFormValuesToCorrectTypes(formValues),
      slug,
      _created: timestamp,
      _modified: timestamp,
    }
    console.log('submitting', values)
    try {
      await db.collection('documentation').add(values)
      console.log('doc set successfully')
      this.props.history.push('/docs/' + slug)
      this.forceUpdate()
    } catch (error) {
      console.log('error while saving the tutorial')
    }
  }
  
  public validate = async (formValues: ITutorialFormInput) => {
    // TODO: validate cover image exists
    // if (this.state.formValues.cover_image_url === '') {
      // alert('Please provide a cover image before saving your tutorial')
    return Promise.resolve({}); 
  }

  // By default all tutorial form input fields come as strings. We want to cast to the
  // correct data types if this ever becomes more complex could use
  // https://medium.freecodecamp.org/how-to-write-powerful-schemas-in-javascript-490da6233d37
  public castFormValuesToCorrectTypes(values: ITutorialFormInput) {
    const formattedValues = {
      ...values,
      tutorial_cost: Number(values.tutorial_cost),
    }
    return formattedValues
  }

  public onSelectedTagsChanged(selectedTags: ISelectedTags) {
    // TODO: make tags save to form values instead
    /*this.setState({
      formValues: {
        ...this.state.formValues,
        tags: selectedTags,
      },
    })*/
  }

  public render() {
    return (
      <div>
        <Typography
          style={{ margin: '30px auto', display: 'table' }}
          variant="h4"
          component="h4"
        >
          Create a documentation
        </Typography>
        <Form
          onSubmit={this.submit}
          validate={this.validate}
          initialValues={this.state.formValues}
          mutators={{
            ...arrayMutators,
          }}
          render={({ handleSubmit, submitting, values, form, invalid }) => {
            return (
              <div className="create-tutorial-form__container">
                <form className="create-tutorial-form" onSubmit={handleSubmit}>
                  <div className="create-tutorial-infos__container-background">
                    <div className="create-tutorial-infos__container">
                      <Field
                        name="workspace_name"
                        validate={required}
                        component={InputField}
                        label="What is your davehakkens.nl account ?"
                        placeholder="@janedoe"
                      />
                      <Field
                        name="tutorial_title"
                        validate={required}
                        component={InputField}
                        label="What is the title of your documentation ?"
                        placeholder="How to make XXX using YYY"
                        headerClassName="label__margin"
                      />
                      <div
                        className={
                          this.state.formValues.slug === ''
                            ? 'create-tutorial-form__title__note--clear'
                            : 'create-tutorial-form__title__note--filled'
                        }
                      >
                        {window.location.host +
                          '/docs/' +
                          this.state.formValues.slug}
                      </div>

                      {values.cover_image_url && (
                        <img
                          className="cover-img"
                          src={values.cover_image_url}
                          alt={
                            'cover image - ' +
                            this.state.formValues.tutorial_title
                          }
                        />
                      )}
                      <Field
                        name="cover_image_url"
                        component={FirebaseFileUploaderField}
                        storagePath={this.state._uploadImgPath}
                        hidden={true}
                        accept="image/png, image/jpeg"
                        buttonText="Upload a cover image"
                      />
                        
                      <Typography
                        component="label"
                        className="create-tutorial__label label__margin"
                      >
                        Write a short description for the documentation
                      </Typography>
                      <Field name="tutorial_description" validate={required}>
                        {({ input, meta }) => (
                          <div>
                            <textarea
                              {...input}
                              placeholder="This is what we will do"
                              className="create-tutorial__input create-tutorial__input--margin"
                            />
                            {meta.error && meta.touched && (
                              <span>{meta.error}</span>
                            )}
                          </div>
                        )}
                      </Field>
                      <Typography
                        component="label"
                        className="create-tutorial__label label__margin"
                      >
                        Add tags
                      </Typography>
                      <TagsSelect
                        value={this.state.formValues.tags}
                        onChange={tags => this.onSelectedTagsChanged(tags)}
                      />
                      <Field name="tutorial_time" validate={required}>
                        {({ input, meta }) => (
                          <div>
                            <Typography
                              component="label"
                              className="create-tutorial__label label__margin"
                            >
                              How much time does it take ? (hours/week)
                            </Typography>
                            <Input
                              {...input}
                              type="text"
                              className="create-tutorial__input"
                              placeholder="2 hours"
                            />
                            {meta.error && meta.touched && (
                              <span>{meta.error}</span>
                            )}
                          </div>
                        )}
                      </Field>
                      <Field name="tutorial_cost" validate={required}>
                        {({ input, meta }) => (
                          <div>
                            <Typography
                              component="label"
                              className="create-tutorial__label label__margin"
                            >
                              How much does it cost (roughly in €)?
                            </Typography>
                            <Input
                              {...input}
                              type="number"
                              className="create-tutorial__input"
                              placeholder="10"
                              startAdornment={
                                <InputAdornment
                                  position="start"
                                  className="input__prefix--dollar"
                                >
                                  €
                                </InputAdornment>
                              }
                            />
                            {meta.error && meta.touched && (
                              <span>{meta.error}</span>
                            )}
                          </div>
                        )}
                      </Field>
                      <Typography
                        component="label"
                        className="create-tutorial__label label__margin"
                      >
                        How difficult to replicate is your documentation ?
                      </Typography>
                      <Field
                        name="difficulty_level"
                        component="select"
                        className="create-tutorial__input input--selector"
                      >
                        <option value="easy">easy</option>
                        <option value="medium">medium</option>
                        <option value="difficult">difficult</option>
                      </Field>
                      <Typography
                        component="label"
                        className="create-tutorial__label label__margin"
                      >
                        File to support your documentation ? (20mb max)
                      </Typography>
                      <Field
                        name="files"
                        component={FirebaseFileUploaderField}
                        storagePath={this.state._uploadImgPath}
                        hidden={true}
                        accept="*"
                        buttonText="Upload a file"
                      />
                      <span className="uploaded-file-name" />

                      <Field name="tutorial_extern_file_url">
                        {({ input, meta }) => (
                          <div>
                            <Typography
                              component="label"
                              className="create-tutorial__label label__margin"
                            >
                              Or a link
                            </Typography>
                            <Input
                              {...input}
                              type="text"
                              className="create-tutorial__input"
                              placeholder="https://drive.google.com/drive/u/2/folders/..."
                            />
                            {meta.error && meta.touched && (
                              <span>{meta.error}</span>
                            )}
                          </div>
                        )}
                      </Field>
                    </div>
                  </div>
                  <div className="steps__container-background">
                    <FieldArray name="steps">
                      {({ fields }) => (
                        <div>
                        {fields.map((step, index: any) => (
                          <Step
                            step={step}
                            index={index}
                            key={index}
                            onDelete={(fieldIndex: any) => { fields.remove(fieldIndex); } }
                            values={values}
                          />
                        ))}
                        <Button
                          text={'Add step'}
                          addstep
                          style={{ margin: '60px auto' }}
                          onClick={() => {
                            fields.push({
                              title: '',
                              text: '',
                              images: []
                            });
                          }}
                        />
                      </div>
                      )}
                    </FieldArray>
                    <Button
<<<<<<< HEAD
                      text={'Add step'}
                      addstep
                      onClick={() => {
                        // create a empty step in the steps form value
                        form.mutators.push('steps', {
                          title: '',
                          text: '',
                          images: [],
                        })
                        // update the state with the empty new step
                        const stepValuesInput: any = form.getFieldState(
                          'steps',
                        )!.value
                        this.setState({
                          formValues: {
                            ...this.state.formValues,
                            steps: stepValuesInput,
                          },
                        })
                      }}
                      style={{ margin: '60px auto', display: 'block' }}
                    />
                    <Button
=======
>>>>>>> 28ac1166
                      type="submit"
                      text={'Save'}
                      saveTut
                      disabled={submitting || invalid}
                    />
                  </div>
                </form>
              </div>
            )
          }}
        />
      </div>
    )
  }
}<|MERGE_RESOLUTION|>--- conflicted
+++ resolved
@@ -38,22 +38,19 @@
     >
       {label}
     </Typography>
-    <Input
-      {...input}
-      {...rest}
-      className="create-tutorial__input"
-    />
+    <Input {...input} {...rest} className="create-tutorial__input" />
     {meta.error && meta.touched && <span>{meta.error}</span>}
   </>
-);
-
+)
 
 // For now tags are raw in this variable, next we'll need to get them from our server
 // let selectedTags: any = []
 const required = (value: any) => (value ? undefined : 'Required')
 
-export class CreateTutorial extends React.PureComponent<RouteComponentProps<any>, IState> {
-
+export class CreateTutorial extends React.PureComponent<
+  RouteComponentProps<any>,
+  IState
+> {
   constructor(props: any) {
     super(props)
     this.state = {
@@ -66,7 +63,7 @@
 
   public submit = async (formValues: ITutorialFormInput) => {
     const timestamp = new Date()
-    const slug = helpers.stripSpecialCharacters(formValues.tutorial_title);
+    const slug = helpers.stripSpecialCharacters(formValues.tutorial_title)
     const values: ITutorial = {
       ...this.castFormValuesToCorrectTypes(formValues),
       slug,
@@ -83,12 +80,12 @@
       console.log('error while saving the tutorial')
     }
   }
-  
+
   public validate = async (formValues: ITutorialFormInput) => {
     // TODO: validate cover image exists
     // if (this.state.formValues.cover_image_url === '') {
-      // alert('Please provide a cover image before saving your tutorial')
-    return Promise.resolve({}); 
+    // alert('Please provide a cover image before saving your tutorial')
+    return Promise.resolve({})
   }
 
   // By default all tutorial form input fields come as strings. We want to cast to the
@@ -180,7 +177,7 @@
                         accept="image/png, image/jpeg"
                         buttonText="Upload a cover image"
                       />
-                        
+
                       <Typography
                         component="label"
                         className="create-tutorial__label label__margin"
@@ -319,57 +316,33 @@
                     <FieldArray name="steps">
                       {({ fields }) => (
                         <div>
-                        {fields.map((step, index: any) => (
-                          <Step
-                            step={step}
-                            index={index}
-                            key={index}
-                            onDelete={(fieldIndex: any) => { fields.remove(fieldIndex); } }
-                            values={values}
+                          {fields.map((step, index: any) => (
+                            <Step
+                              step={step}
+                              index={index}
+                              key={index}
+                              onDelete={(fieldIndex: any) => {
+                                fields.remove(fieldIndex)
+                              }}
+                              values={values}
+                            />
+                          ))}
+                          <Button
+                            text={'Add step'}
+                            addstep
+                            style={{ margin: '60px auto' }}
+                            onClick={() => {
+                              fields.push({
+                                title: '',
+                                text: '',
+                                images: [],
+                              })
+                            }}
                           />
-                        ))}
-                        <Button
-                          text={'Add step'}
-                          addstep
-                          style={{ margin: '60px auto' }}
-                          onClick={() => {
-                            fields.push({
-                              title: '',
-                              text: '',
-                              images: []
-                            });
-                          }}
-                        />
-                      </div>
+                        </div>
                       )}
                     </FieldArray>
                     <Button
-<<<<<<< HEAD
-                      text={'Add step'}
-                      addstep
-                      onClick={() => {
-                        // create a empty step in the steps form value
-                        form.mutators.push('steps', {
-                          title: '',
-                          text: '',
-                          images: [],
-                        })
-                        // update the state with the empty new step
-                        const stepValuesInput: any = form.getFieldState(
-                          'steps',
-                        )!.value
-                        this.setState({
-                          formValues: {
-                            ...this.state.formValues,
-                            steps: stepValuesInput,
-                          },
-                        })
-                      }}
-                      style={{ margin: '60px auto', display: 'block' }}
-                    />
-                    <Button
-=======
->>>>>>> 28ac1166
                       type="submit"
                       text={'Save'}
                       saveTut
