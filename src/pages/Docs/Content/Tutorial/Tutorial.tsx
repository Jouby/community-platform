--- conflicted
+++ resolved
@@ -5,12 +5,7 @@
 import { db } from 'src/utils/firebase'
 import { inject } from 'mobx-react'
 import { DocStore } from 'src/stores/Docs/docs.store'
-<<<<<<< HEAD
-import { TagDisplay } from 'src/pages/common/Tags'
 import { ITutorialStep } from 'src/models/tutorial.models'
-=======
->>>>>>> 6919271f
-
 import TutorialDescription from './TutorialDescription/TutorialDescription'
 import Step from './Step/Step'
 
@@ -64,7 +59,6 @@
       : undefined
   }
 
-<<<<<<< HEAD
   public renderMultipleImages(step: ITutorialStep) {
     const preloadedImages: any[] = []
     for (const image of step.images) {
@@ -88,73 +82,12 @@
       </div>
     )
   }
-=======
->>>>>>> 6919271f
   public render() {
     const { tutorial, isLoading } = this.state
     if (tutorial) {
       return (
         <div>
-<<<<<<< HEAD
-          <div className="tutorial-infos__container">
-            <div className="tutorial-infos__left">
-              <div className="tutorial-infos__content">
-                <Typography variant="h4" component="h4">
-                  {tutorial.tutorial_title}
-                </Typography>
-                <Typography component="p">
-                  {tutorial.tutorial_description}
-                </Typography>
-                <Typography component="p">
-                  <b>Workspace : {tutorial.workspace_name}</b>
-                </Typography>
-                <Typography component="p">
-                  <b>{tutorial.steps.length} Steps</b>
-                </Typography>
-                <Typography component="p">
-                  <b>Cost : {tutorial.tutorial_cost}</b>
-                </Typography>
-                <Typography component="p">
-                  <b>Difficulty : {tutorial.difficulty_level}</b>
-                </Typography>
-                <Typography component="p">
-                  <b>Time : {tutorial.tutorial_time}</b>
-                </Typography>
-                <div>
-                  {Object.keys(tutorial.tags).map(k => (
-                    <TagDisplay tagKey={k} key={k} />
-                  ))}
-                </div>
-                {tutorial.tutorial_files.length > 0 ? (
-                  <a
-                    target="_blank"
-                    download
-                    href={
-                      tutorial.tutorial_files[
-                        tutorial.tutorial_files.length - 1
-                      ].downloadUrl
-                    }
-                  >
-                    <button className="download-btn">
-                      <span className="icon-separator">
-                        <CloudDownloadIcon />
-                      </span>
-                      Download files
-                    </button>
-                  </a>
-                ) : null}
-              </div>
-            </div>
-            <div className="tutorial-infos__right">
-              <img
-                src={tutorial.cover_image.downloadUrl}
-                alt="tutorial cover"
-              />
-            </div>
-          </div>
-=======
           <TutorialDescription tutorial={tutorial} />
->>>>>>> 6919271f
           {tutorial.steps.map((step: any, index: number) => (
             <Step step={step} key={index} stepindex={index} />
           ))}
