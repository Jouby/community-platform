import * as React from 'react'
import { observer, inject } from 'mobx-react'
import { IStores } from 'src/stores'
import { computed } from 'mobx'
import { DiscussionsStore } from 'src/stores/Discussions/discussions.store'
import { withRouter, RouteComponentProps } from 'react-router'
import { IDiscussionPost } from 'src/models/discussions.models'
import { Editor, VARIANT } from 'src/components/Editor/'
import { Button } from 'src/components/Button/'
import { PostResponse } from '../PostResponse/PostResponse'
import PageContainer from 'src/components/Layout/PageContainer'
import { BoxContainer } from 'src/components/Layout/BoxContainer'
<<<<<<< HEAD
import Heading from 'src/components/Heading'
=======
import { Avatar } from 'src/pages/common/Avatar'
>>>>>>> db2b11d6

interface IProps extends RouteComponentProps {
  discussionsStore: DiscussionsStore
}
interface IState {
  editorInput: string
  isSaving: boolean
}

@inject((allStores: IStores) => ({
  discussionsStore: allStores.discussionsStore,
}))
// Then we can use the observer component decorator to automatically tracks observables and re-renders on change
@observer
class PostViewClass extends React.Component<IProps, IState> {
  @computed get post() {
    return this.props.discussionsStore.activeDiscussion
  }
  @computed get comments() {
    return this.props.discussionsStore.allDiscussionComments
  }
  constructor(props: any) {
    super(props)
    this.state = { editorInput: '', isSaving: false }
  }
  componentDidMount() {
    const params = this.props.match.params as any
    this.props.discussionsStore.setActiveDiscussion(params.slug)
  }
  editorChanged(content: string) {
    this.setState({ editorInput: content })
    return true
  }
  async createComment(postId) {
    console.log('adding comment', this.state.editorInput)
    this.setState({ isSaving: true })
    try {
      await this.props.discussionsStore.createComment(
        postId,
        this.state.editorInput,
      )
      console.log('comment added successfully')
      this.setState({
        editorInput: '',
        isSaving: false,
      })
    } catch (error) {
      console.log('error', error)
      throw new Error(JSON.stringify(error))
    }
  }
  // should probably be it's own component
  PostView(p: IDiscussionPost) {
    return (
      <>
        <h1>Question</h1>
        <div>{p.title}</div>
        <div dangerouslySetInnerHTML={{ __html: p.content }} />
        <h2>Responses</h2>
      </>
    )
  }

  public render() {
    if (this.post) {
      const p = this.post

      return (
        <PageContainer>
          <BoxContainer display={'inline-block'}>
<<<<<<< HEAD
            <Heading as={'h1'}>{p.title}</Heading>
=======
            <h1>Question</h1>
            <div>{p.title}</div>
            <Avatar userEmail={p._createdBy} />
>>>>>>> db2b11d6
            <div dangerouslySetInnerHTML={{ __html: p.content }} />
          </BoxContainer>
          <h2>Responses</h2>
          <BoxContainer display={'inline-block'}>
            {this.comments.map(c => (
              <PostResponse key={c._id} comment={c} />
            ))}
          </BoxContainer>
          <h2>Add response</h2>
          <BoxContainer display={'inline-block'}>
            <Editor
              variant={VARIANT.SMALL}
              content={this.state.editorInput}
              onChange={content => this.editorChanged(content)}
            />
            <Button
              type="submit"
              icon={'check'}
              onClick={() => this.createComment(p._id)}
              disabled={this.state.editorInput === '' || this.state.isSaving}
            >
              Submit
            </Button>
          </BoxContainer>
        </PageContainer>
      )
    } else {
      return null
    }
  }
}
export const PostView = withRouter(PostViewClass as any)<|MERGE_RESOLUTION|>--- conflicted
+++ resolved
@@ -10,11 +10,8 @@
 import { PostResponse } from '../PostResponse/PostResponse'
 import PageContainer from 'src/components/Layout/PageContainer'
 import { BoxContainer } from 'src/components/Layout/BoxContainer'
-<<<<<<< HEAD
 import Heading from 'src/components/Heading'
-=======
 import { Avatar } from 'src/pages/common/Avatar'
->>>>>>> db2b11d6
 
 interface IProps extends RouteComponentProps {
   discussionsStore: DiscussionsStore
@@ -85,13 +82,9 @@
       return (
         <PageContainer>
           <BoxContainer display={'inline-block'}>
-<<<<<<< HEAD
+            <h1>Question</h1>
             <Heading as={'h1'}>{p.title}</Heading>
-=======
-            <h1>Question</h1>
-            <div>{p.title}</div>
             <Avatar userEmail={p._createdBy} />
->>>>>>> db2b11d6
             <div dangerouslySetInnerHTML={{ __html: p.content }} />
           </BoxContainer>
           <h2>Responses</h2>
