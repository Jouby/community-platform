import * as React from 'react'
import { observer, inject } from 'mobx-react'
import { IStores } from 'src/stores'
import { computed } from 'mobx'
import { DiscussionsStore } from 'src/stores/Discussions/discussions.store'
import { withRouter, RouteComponentProps } from 'react-router'
import { IDiscussionPost } from 'src/models/discussions.models'
import { Editor, VARIANT } from 'src/components/Editor/'
import { Button } from 'src/components/Button/'
import { PostResponse } from '../PostResponse/PostResponse'
import PageContainer from 'src/components/Layout/PageContainer'
import { BoxContainer } from 'src/components/Layout/BoxContainer'
<<<<<<< HEAD
import { Avatar } from 'src/pages/common/Avatar'
=======
import Heading from 'src/components/Heading'
>>>>>>> ec659bbd

interface IProps extends RouteComponentProps {
  discussionsStore: DiscussionsStore
}
interface IState {
  editorInput: string
  isSaving: boolean
}

@inject((allStores: IStores) => ({
  discussionsStore: allStores.discussionsStore,
}))
// Then we can use the observer component decorator to automatically tracks observables and re-renders on change
@observer
class PostViewClass extends React.Component<IProps, IState> {
  @computed get post() {
    return this.props.discussionsStore.activeDiscussion
  }
  @computed get comments() {
    return this.props.discussionsStore.allDiscussionComments
  }
  constructor(props: any) {
    super(props)
    this.state = { editorInput: '', isSaving: false }
  }
  componentDidMount() {
    const params = this.props.match.params as any
    this.props.discussionsStore.setActiveDiscussion(params.slug)
  }
  editorChanged(content: string) {
    this.setState({ editorInput: content })
    return true
  }
  async createComment(postId) {
    console.log('adding comment', this.state.editorInput)
    this.setState({ isSaving: true })
    try {
      await this.props.discussionsStore.createComment(
        postId,
        this.state.editorInput,
      )
      console.log('comment added successfully')
      this.setState({
        editorInput: '',
        isSaving: false,
      })
    } catch (error) {
      console.log('error', error)
      throw new Error(JSON.stringify(error))
    }
  }
  // should probably be it's own component
  PostView(p: IDiscussionPost) {
    return (
      <>
        <h1>Question</h1>
        <div>{p.title}</div>
        <div dangerouslySetInnerHTML={{ __html: p.content }} />
        <h2>Responses</h2>
      </>
    )
  }

  public render() {
    if (this.post) {
      const p = this.post

      return (
        <PageContainer>
          <BoxContainer display={'inline-block'}>
<<<<<<< HEAD
            <h1>Question</h1>
            <div>{p.title}</div>
            <Avatar userEmail={p._createdBy} />
=======
            <Heading as={'h1'}>{p.title}</Heading>
>>>>>>> ec659bbd
            <div dangerouslySetInnerHTML={{ __html: p.content }} />
          </BoxContainer>
          <h2>Responses</h2>
          <BoxContainer display={'inline-block'}>
            {this.comments.map(c => (
              <PostResponse key={c._id} comment={c} />
            ))}
          </BoxContainer>
          <h2>Add response</h2>
          <BoxContainer display={'inline-block'}>
            <Editor
              variant={VARIANT.SMALL}
              content={this.state.editorInput}
              onChange={content => this.editorChanged(content)}
            />
            <Button
              type="submit"
              icon={'check'}
              onClick={() => this.createComment(p._id)}
              disabled={this.state.editorInput === '' || this.state.isSaving}
            >
              Submit
            </Button>
          </BoxContainer>
        </PageContainer>
      )
    } else {
      return null
    }
  }
}
export const PostView = withRouter(PostViewClass as any)<|MERGE_RESOLUTION|>--- conflicted
+++ resolved
@@ -10,11 +10,8 @@
 import { PostResponse } from '../PostResponse/PostResponse'
 import PageContainer from 'src/components/Layout/PageContainer'
 import { BoxContainer } from 'src/components/Layout/BoxContainer'
-<<<<<<< HEAD
 import { Avatar } from 'src/pages/common/Avatar'
-=======
 import Heading from 'src/components/Heading'
->>>>>>> ec659bbd
 
 interface IProps extends RouteComponentProps {
   discussionsStore: DiscussionsStore
@@ -85,13 +82,8 @@
       return (
         <PageContainer>
           <BoxContainer display={'inline-block'}>
-<<<<<<< HEAD
-            <h1>Question</h1>
-            <div>{p.title}</div>
+            <Heading as={'h1'}>{p.title}</Heading>
             <Avatar userEmail={p._createdBy} />
-=======
-            <Heading as={'h1'}>{p.title}</Heading>
->>>>>>> ec659bbd
             <div dangerouslySetInnerHTML={{ __html: p.content }} />
           </BoxContainer>
           <h2>Responses</h2>
