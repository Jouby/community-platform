--- conflicted
+++ resolved
@@ -160,88 +160,6 @@
     const { user, isLoading } = this.state
     if (user) {
       return (
-<<<<<<< HEAD
-        <>
-          <Flex card mediumRadius my={5} bg={'white'} flexDirection={'column'}>
-            <ProfileImage bg={'background'} />
-            <Flex
-              p={5}
-              mx={-2}
-              flexDirection={['column-reverse', 'row', 'row']}
-            >
-              <Flex
-                flex={[1, 4, 6]}
-                mt={[5, 0, 0]}
-                px={2}
-                flexDirection={'column'}
-              >
-                <Heading large>Extrusion Workspace</Heading>
-                <Flex mt={6}>
-                  <Heading large bold>
-                    {user.userName}
-                  </Heading>
-                  <FlagIconEvents code="DE" />
-                </Flex>
-                <Flex flexDirection={'column'} mt={2}>
-                  <Text large color={'grey'}>
-                    Discord: mattia-io#2124
-                  </Text>
-                  <Text large color={'grey'}>
-                    Forums: @vincentvega231029
-                  </Text>
-                </Flex>
-                <Flex mt={6}>
-                  <Text
-                    large
-                    color={'grey'}
-                    css={`
-                      max-width: 620px;
-                    `}
-                  >
-                    Lorem ipsum dolor sit amet, consectetur adipiscing elit.
-                    Suspendisse varius enim in eros elementum tristique. Duis
-                    cursus, mi quis viverra ornare, eros dolor interdum nulla,
-                    ut commodo diam libero vitae erat. Aenean faucibus nibh et
-                    justo cursus id rutrum lorem imperdiet. Nunc ut sem vitae
-                    risus tristique posuere.
-                  </Text>
-                </Flex>
-                <Flex flexDirection={'column'}>
-                  {user.links ? (
-                    <Flex mt={4}>
-                      <Heading large>My Links</Heading>
-                      {this.renderLinks(user.links)}
-                    </Flex>
-                  ) : null}
-                </Flex>
-              </Flex>
-              <Flex
-                flex={[1, 3, 2]}
-                px={2}
-                flexDirection={'column'}
-                alignItems={'center'}
-              >
-                <BadgeImage bg={'background'} mt={-20} />
-                <Flex
-                  card
-                  littleRadius
-                  width={1}
-                  flexDirection={'column'}
-                  p={3}
-                  bg={'background'}
-                  height={'fit-content'}
-                  mt={4}
-                >
-                  <Text mb={2}>Expert</Text>
-                  <Text mb={2}>V4 member</Text>
-                  <Text mb={2}>How-to: 8</Text>
-                  <Text>Events: 12</Text>
-                </Flex>
-              </Flex>
-            </Flex>
-          </Flex>
-        </>
-=======
         <Box>
           <Avatar userName={user.userName} width="120px" borderRadius={5} />
           <Heading large color={'black'} my={3}>
@@ -281,7 +199,6 @@
             </Box>
           ) : null}
         </Box>
->>>>>>> c88c321b
       )
     } else {
       return isLoading ? (
