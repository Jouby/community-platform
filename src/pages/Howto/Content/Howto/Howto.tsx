--- conflicted
+++ resolved
@@ -1,12 +1,8 @@
 import * as React from 'react'
 import { RouteComponentProps } from 'react-router'
 // TODO add loader (and remove this material-ui dep)
-<<<<<<< HEAD
 import Heading from 'src/components/Heading'
 import { afs } from 'src/utils/firebase'
-=======
-import LinearProgress from '@material-ui/core/LinearProgress'
->>>>>>> a679fbfc
 import { inject } from 'mobx-react'
 import { HowtoStore } from 'src/stores/Howto/howto.store'
 import HowtoDescription from './HowtoDescription/HowtoDescription'
