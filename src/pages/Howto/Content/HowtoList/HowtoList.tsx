--- conflicted
+++ resolved
@@ -2,8 +2,6 @@
 import { Image, Flex, Box } from 'rebass'
 // TODO add loader (and remove this material-ui dep)
 import { Link } from 'src/components/Links'
-<<<<<<< HEAD
-=======
 import styled from 'styled-components'
 import TagsSelect from 'src/components/Tags/TagsSelect'
 
@@ -12,44 +10,21 @@
 
 import PpLogo from 'src/assets/images/pp-icon-small.png'
 
->>>>>>> a679fbfc
 import { Button } from 'src/components/Button'
 import { IHowto } from 'src/models/howto.models'
 import { AuthWrapper } from 'src/components/Auth/AuthWrapper'
-<<<<<<< HEAD
 import MoreContainer from 'src/components/MoreContainer/MoreContainer'
 import HowToCard from 'src/components/HowToCard/HowToCard'
 import Heading from 'src/components/Heading'
-=======
 import { ISelectedTags } from 'src/models/tags.model'
 
 interface InjectedProps {
   howtoStore?: HowtoStore
 }
->>>>>>> a679fbfc
 
 interface IState {
   isLoading: boolean
 }
-
-<<<<<<< HEAD
-export class HowtoList extends React.Component<IProps, any> {
-=======
-// TODO create Card component
-const CardImage = styled(Image)`
-  height: 230px;
-  object-fit: cover;
-  width: 100%;
-`
-const CardInfosContainer = styled(Box)`
-  height: 120px;
-`
-
-const CardTitle = styled(Text)`
-  text-overflow: ellipsis;
-  overflow: hidden;
-  white-space: nowrap;
-`
 
 // First we use the @inject decorator to bind to the howtoStore state
 @inject('howtoStore')
@@ -58,7 +33,6 @@
 // (note 2, mobx seems to behave more consistently when observables are referenced outside of render methods)
 @observer
 export class HowtoList extends React.Component<any, IState> {
->>>>>>> a679fbfc
   constructor(props: any) {
     super(props)
     this.state = {
@@ -70,8 +44,7 @@
   }
 
   public render() {
-<<<<<<< HEAD
-    const { allHowtos } = this.props
+    const { filteredHowtos } = this.props.howtoStore
     return (
       <>
         <Flex py={26}>
@@ -79,15 +52,21 @@
             Learn & share how to recycle, make and hack plastic
           </Heading>
         </Flex>
-        <Flex justifyContent={'flex-end'} mb={8}>
+        <Flex flexWrap={'nowrap'} justifyContent={'space-between'}>
+          <Box width={[1, 1, 0.2]}>
+            <TagsSelect
+              onChange={tags => this.props.howtoStore.updateSelectedTags(tags)}
+              category="how-to"
+            />
+          </Box>
           <AuthWrapper>
             <Link to={'/how-to/create'}>
-              <Button variant={'primary'}>Create a How-to</Button>
+              <Button variant={'primary'}>create a How-to</Button>
             </Link>
           </AuthWrapper>
         </Flex>
         <React.Fragment>
-          {allHowtos.length === 0 ? (
+          {filteredHowtos.length === 0 ? (
             <Flex>
               <Heading auxiliary txtcenter width={1}>
                 loading...
@@ -95,7 +74,7 @@
             </Flex>
           ) : (
             <Flex flexWrap="wrap" mx={-4}>
-              {allHowtos.map((howto: IHowto) => (
+              {filteredHowtos.map((howto: IHowto) => (
                 <Flex px={4} py={4} width={[1, 1 / 2, 1 / 3]}>
                   <HowToCard howto={howto} />
                 </Flex>
@@ -115,71 +94,5 @@
         </React.Fragment>
       </>
     )
-=======
-    const { filteredHowtos } = this.props.howtoStore
-    const { isLoading } = this.state
-    if (filteredHowtos) {
-      return (
-        <>
-          <Flex flexWrap={'nowrap'} justifyContent={'space-between'}>
-            <Box width={[1, 1, 0.2]}>
-              <TagsSelect
-                onChange={tags =>
-                  this.props.howtoStore.updateSelectedTags(tags)
-                }
-                category="how-to"
-              />
-            </Box>
-            <AuthWrapper>
-              <Link to={'/how-to/create'}>
-                <Button variant="outline" icon={'add'}>
-                  create
-                </Button>
-              </Link>
-            </AuthWrapper>
-          </Flex>
-          <React.Fragment>
-            <div>
-              <FlexGrid flexWrap={'wrap'} justifyContent={'space-between'}>
-                {filteredHowtos.map((howto: IHowto) => (
-                  <Link
-                    to={`/how-to/${encodeURIComponent(howto.slug)}`}
-                    key={howto._id}
-                  >
-                    <Box my={4}>
-                      <Card borderRadius={1} width={[380]} bg={'white'}>
-                        <CardImage src={howto.cover_image.downloadUrl} />
-                        <Box width={'45px'} bg="white" mt={'-24px'} ml={'29px'}>
-                          <Image src={PpLogo} />
-                        </Box>
-                        <CardInfosContainer px={4} pb={3}>
-                          <CardTitle fontSize={4} bold>
-                            {howto.title}
-                          </CardTitle>
-
-                          <Text fontSize={1} mt={2} mb={3} color={'grey4'}>
-                            by{' '}
-                            <Text inline color={'black'}>
-                              {howto._createdBy}
-                            </Text>
-                          </Text>
-                          {howto.tags &&
-                            Object.keys(howto.tags).map(tag => {
-                              return <TagDisplay key={tag} tagKey={tag} />
-                            })}
-                        </CardInfosContainer>
-                      </Card>
-                    </Box>
-                  </Link>
-                ))}
-              </FlexGrid>
-            </div>
-          </React.Fragment>
-        </>
-      )
-    } else {
-      return isLoading ? <LinearProgress /> : <div>How-tos not found</div>
-    }
->>>>>>> a679fbfc
   }
 }