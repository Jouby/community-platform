--- conflicted
+++ resolved
@@ -7,19 +7,10 @@
 import Typography from '@material-ui/core/Typography'
 import Card from '@material-ui/core/Card'
 import LinearProgress from '@material-ui/core/LinearProgress'
-<<<<<<< HEAD
 import { UsefulIcon, SaveIcon, TickIcon } from 'src/assets/icons/icon_components'
-import { CreateButton } from './elements'
-=======
-import MoreVertIcon from '@material-ui/icons/MoreVert'
-import CommentIcon from '@material-ui/icons/Comment'
-import TurnedInIcon from '@material-ui/icons/TurnedIn'
-import { theme } from '../../../../themes/app.theme'
-
-import { Button } from 'src/components/Button'
->>>>>>> d914803e
 import { IHowto } from 'src/models/howto.models'
 import { TagDisplay } from 'src/pages/common/Tags/TagDisplay/TagDisplay'
+import { CreateButton } from './elements'
 
 const styles: any = {
   cards: {
@@ -105,11 +96,9 @@
     const { allHowtos } = this.props
     return (
       <div>
-        <Link to={'/how-to/create'}>
-          <Button mx={'auto'} my={50} icon={'add'}>
-            create how-to
-          </Button>
-        </Link>
+          <Link to={'/how-to/create'}>
+            <CreateButton icon={'add'}>create how-to</CreateButton>
+          </Link>
         <React.Fragment>
           <div style={styles.layout}>
             {allHowtos.length === 0 ? (
@@ -140,16 +129,11 @@
               </Grid>
             )}
           </div>
-<<<<<<< HEAD
-=======
           {allHowtos.length > 15 ? (
             <Link to={'/how-to/create'}>
-              <Button mx={'auto'} my={50} icon={'add'}>
-                create how-to
-              </Button>
+              <CreateButton icon={'add'}>create how-to</CreateButton>
             </Link>
           ) : null}
->>>>>>> d914803e
         </React.Fragment>
       </div>
     )
