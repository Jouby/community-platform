import * as React from 'react'
import { inject, observer } from 'mobx-react'
import Typography from '@material-ui/core/Typography'
import CssBaseline from '@material-ui/core/CssBaseline'
import FormControl from '@material-ui/core/FormControl'
import InputLabel from '@material-ui/core/InputLabel'
import FormControlLabel from '@material-ui/core/FormControlLabel'
import Checkbox from '@material-ui/core/Checkbox'
import Input from '@material-ui/core/Input'
<<<<<<< HEAD

import Link from 'react-router-dom/Link'
import Icon from 'src/components/Icons'
=======
import Lock from '@material-ui/icons/Lock'
import { Button } from 'src/components/Button'
import { Link } from 'src/components/Links'
import { UserStore } from 'src/stores/User/user.store'
import { colors } from 'src/themes/styled.theme'
import { Main, ModalPaper, ModalAvatar, Form } from './elements'
>>>>>>> 77b0d738
import { loginFormSubmit } from '../../../utils/user-migration'
import { auth } from '../../../utils/firebase'

interface IState {
  email: string
  password: string
  message?: string
  submitDisabled: boolean
  showResendConfirmationButton: boolean
}

interface IProps {
  closeLogin: () => void
  openReset: () => void
}

<<<<<<< HEAD
const styles: any = {
  layout: {
    width: 'auto',
    display: 'block', // Fix IE11 issue.
    paddingLeft: theme.spacing.unit * 3,
    paddingRight: theme.spacing.unit * 3,
  },
  paper: {
    marginTop: theme.spacing.unit * 8,
    display: 'flex',
    flexDirection: 'column',
    alignItems: 'center',
    padding: `${theme.spacing.unit * 2}px ${theme.spacing.unit * 3}px ${theme
      .spacing.unit * 3}px`,
  },
  avatar: {
    margin: theme.spacing.unit,
    backgroundColor: theme.palette.secondary.main,
  },
  form: {
    width: '100%',
    marginTop: theme.spacing.unit,
  },
  submit: {
    marginTop: theme.spacing.unit * 3,
  },
  link: {
    marginTop: theme.spacing.unit * 2,
  },
=======
interface InjectedProps extends IProps {
  userStore: UserStore
>>>>>>> 77b0d738
}

@inject('userStore')
@observer
export class LoginFormComponent extends React.Component<IProps> {
  public state: IState = {
    email: '',
    password: '',
    submitDisabled: false,
    showResendConfirmationButton: false,
  }

  public get injected() {
    return this.props as InjectedProps
  }

  public loginSubmit = (e: React.SyntheticEvent) => {
    e.preventDefault()
    this.setState({ submitDisabled: true })
    this.processLogin()
  }

  // on login submit try call firebase auth sign in method
  public async processLogin() {
    if (auth.currentUser) {
      console.log('user already authenticated, signing out')
      auth.signOut()
    }
    console.log('attempting login')
    const status = await loginFormSubmit(this.state.email, this.state.password)
    console.log(status)
    if (!status.success) {
      this.setState({ message: status.message, submitDisabled: false })
    } else if (
      this.injected.userStore.authUser &&
      !this.injected.userStore.authUser.emailVerified
    ) {
      this.setState({
        message: 'Your email address is unverified',
        showResendConfirmationButton: true,
      })
    }
  }

  resendConfirmation = () => {
    this.injected.userStore.sendEmailVerification()
    this.props.closeLogin()
  }

  // generic function to handle form input changes
  public handleChange = (e: React.FormEvent<any>) => {
    this.setState({
      [e.currentTarget.id]: e.currentTarget.value,
    })
  }

  public render() {
    return (
      <React.Fragment>
        <CssBaseline />
<<<<<<< HEAD
        <main style={styles.layout}>
          <Paper style={styles.paper}>
            <Avatar style={styles.avatar}>
              <Icon glyph={'lock'} />
            </Avatar>
=======
        <Main>
          <ModalPaper>
            <ModalAvatar>
              <Lock />
            </ModalAvatar>
>>>>>>> 77b0d738
            <Typography variant="h5">Sign in</Typography>
            <Form onSubmit={this.loginSubmit}>
              <FormControl margin="normal" required fullWidth>
                <InputLabel htmlFor="email">Email Address</InputLabel>
                <Input
                  id="email"
                  name="email"
                  autoComplete="email"
                  autoFocus
                  onChange={this.handleChange}
                />
              </FormControl>
              <FormControl margin="normal" required fullWidth>
                <InputLabel htmlFor="password">Password</InputLabel>
                <Input
                  name="password"
                  type="password"
                  id="password"
                  autoComplete="current-password"
                  onChange={this.handleChange}
                />
              </FormControl>
              <Typography color="error">{this.state.message}</Typography>
              <FormControlLabel
                control={<Checkbox value="remember" color="primary" />}
                label="Remember me"
              />
              {this.state.showResendConfirmationButton ? (
                <Button
                  onClick={this.resendConfirmation}
                  width={1}
                  variant="primary"
                  mb={3}
                >
                  Resend confirmation email
                </Button>
              ) : null}
              <Button
                type="submit"
                width={1}
                variant={this.state.submitDisabled ? 'disabled' : 'primary'}
                disabled={this.state.submitDisabled}
                mb={3}
              >
                Sign in
              </Button>
            </Form>
            <Link
              color={colors.blue2}
              mb={2}
              to="/sign-up"
              onClick={this.props.closeLogin}
            >
              Sign up
            </Link>
<<<<<<< HEAD
            <Link style={styles.link} to="#" onClick={this.props.openReset}>
=======
            <Link
              color={colors.blue2}
              mb={2}
              to="#"
              onClick={this.props.openReset}
            >
>>>>>>> 77b0d738
              Forgot password?
            </Link>
          </ModalPaper>
        </Main>
      </React.Fragment>
    )
  }
}<|MERGE_RESOLUTION|>--- conflicted
+++ resolved
@@ -7,18 +7,12 @@
 import FormControlLabel from '@material-ui/core/FormControlLabel'
 import Checkbox from '@material-ui/core/Checkbox'
 import Input from '@material-ui/core/Input'
-<<<<<<< HEAD
-
-import Link from 'react-router-dom/Link'
-import Icon from 'src/components/Icons'
-=======
 import Lock from '@material-ui/icons/Lock'
 import { Button } from 'src/components/Button'
 import { Link } from 'src/components/Links'
 import { UserStore } from 'src/stores/User/user.store'
 import { colors } from 'src/themes/styled.theme'
 import { Main, ModalPaper, ModalAvatar, Form } from './elements'
->>>>>>> 77b0d738
 import { loginFormSubmit } from '../../../utils/user-migration'
 import { auth } from '../../../utils/firebase'
 
@@ -35,40 +29,8 @@
   openReset: () => void
 }
 
-<<<<<<< HEAD
-const styles: any = {
-  layout: {
-    width: 'auto',
-    display: 'block', // Fix IE11 issue.
-    paddingLeft: theme.spacing.unit * 3,
-    paddingRight: theme.spacing.unit * 3,
-  },
-  paper: {
-    marginTop: theme.spacing.unit * 8,
-    display: 'flex',
-    flexDirection: 'column',
-    alignItems: 'center',
-    padding: `${theme.spacing.unit * 2}px ${theme.spacing.unit * 3}px ${theme
-      .spacing.unit * 3}px`,
-  },
-  avatar: {
-    margin: theme.spacing.unit,
-    backgroundColor: theme.palette.secondary.main,
-  },
-  form: {
-    width: '100%',
-    marginTop: theme.spacing.unit,
-  },
-  submit: {
-    marginTop: theme.spacing.unit * 3,
-  },
-  link: {
-    marginTop: theme.spacing.unit * 2,
-  },
-=======
 interface InjectedProps extends IProps {
   userStore: UserStore
->>>>>>> 77b0d738
 }
 
 @inject('userStore')
@@ -129,19 +91,11 @@
     return (
       <React.Fragment>
         <CssBaseline />
-<<<<<<< HEAD
-        <main style={styles.layout}>
-          <Paper style={styles.paper}>
-            <Avatar style={styles.avatar}>
-              <Icon glyph={'lock'} />
-            </Avatar>
-=======
         <Main>
           <ModalPaper>
             <ModalAvatar>
               <Lock />
             </ModalAvatar>
->>>>>>> 77b0d738
             <Typography variant="h5">Sign in</Typography>
             <Form onSubmit={this.loginSubmit}>
               <FormControl margin="normal" required fullWidth>
@@ -197,16 +151,12 @@
             >
               Sign up
             </Link>
-<<<<<<< HEAD
-            <Link style={styles.link} to="#" onClick={this.props.openReset}>
-=======
             <Link
               color={colors.blue2}
               mb={2}
               to="#"
               onClick={this.props.openReset}
             >
->>>>>>> 77b0d738
               Forgot password?
             </Link>
           </ModalPaper>
