--- conflicted
+++ resolved
@@ -72,7 +72,6 @@
   closeProfileMenu = () => {
     this.setState({ profileMenuAnchor: null })
   }
-<<<<<<< HEAD
   getProfile = (user: IUser) => {
     return (
       <Profile onClick={this.openProfileMenu}>
@@ -85,8 +84,6 @@
       </Profile>
     )
   }
-=======
->>>>>>> 3a1dddf4
   logout() {
     this.injected.userStore.logout()
     this.closeProfileMenu()
@@ -152,15 +149,7 @@
           {user ? (
             <>
               <Profile onClick={this.openProfileMenu}>
-<<<<<<< HEAD
-                <Avatar
-                  alt="Remy Sharp"
-                  src={user.avatar}
-                  className="header__avatar"
-                />
-=======
-                <Avatar userId={this.props.userStore.user._id} />
->>>>>>> 3a1dddf4
+                <Avatar userId={user._id} />
                 <Icon glyph={'arrow-down'} />
               </Profile>
               <Menu
