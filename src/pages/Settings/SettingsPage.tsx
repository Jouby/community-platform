--- conflicted
+++ resolved
@@ -59,12 +59,8 @@
           </Box>
 
           <SettingsEditForm onProfileSave={() => this.showSaveNotification()} />
-<<<<<<< HEAD
+          <UserMapPinEdit />
         </Box>
-=======
-          <UserMapPinEdit />
-        </BoxContainer>
->>>>>>> a679fbfc
         {/* post guidelines container */}
         <Box width={[1, 1, 1 / 3]} height={'100%'} bg="inherit" p={0} pl={2}>
           <PostingGuidelines />
