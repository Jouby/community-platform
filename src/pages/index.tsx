/* tslint:disable:no-eval */
import * as React from 'react'
import { Switch, Route, BrowserRouter } from 'react-router-dom'
import DevTools from 'mobx-react-devtools'

import { DocsPage } from './Docs/Docs'
import { HomePage } from './Home/Home'
import { NotFoundPage } from './NotFound/NotFound'
<<<<<<< HEAD
import { TranslationDemoPage } from './TranslationDemo/TranslationDemo'
=======
import { TemplatePage } from './_Template/Template'
>>>>>>> 18a621e7
import ScrollToTop from './../components/ScrollToTop/ScrollToTop'

interface IState {
  singlePageMode: boolean
  displayPageComponent?: any
}

export class Routes extends React.Component<any, IState> {
  constructor(props: any) {
    super(props)
    this.state = this.getDisplayState()
  }

  public render() {
    // we are rendering different pages and navigation dependent on whether the user has navigated directly to view the
    // entire site, or just one page of it via subdomains. This is so we can effectively integrate just parts of this
    // platform into other sites. The first case is direct nav
    return !this.state.singlePageMode ? (
      <div>
        <DevTools />
        <BrowserRouter>
          {/* on page change scroll to top */}
          <ScrollToTop>
            <Switch>
<<<<<<< HEAD
              <Route path="/docs" component={Docs} />
              <Route path="/translation" component={TranslationDemoPage} />
=======
              <Route path="/docs" component={DocsPage} />
              <Route path="/template" component={TemplatePage} />
>>>>>>> 18a621e7
              <Route exact path="/" component={HomePage} />
              <Route component={NotFoundPage} />
            </Switch>
          </ScrollToTop>
        </BrowserRouter>
      </div>
    ) : (
      // case display just a single component if viewing on subdomain
      <div>
        <BrowserRouter>
          <Switch>
            <Route component={this.state.displayPageComponent} />
          </Switch>
        </BrowserRouter>
      </div>
    )
  }

  // identify the current url subdomain, if it matches one of the designated subdomains then we only want
  // to render that component isolated
  private getDisplayState() {
    const availableSubdomains = ['documentation', 'map']
    const subdomain = window.location.hostname.split('.')[0]
    const showSinglePage = availableSubdomains.indexOf(subdomain) > -1
    const state: IState = {
      singlePageMode: showSinglePage,
      displayPageComponent: showSinglePage
        ? this.getSubdomainComponent(subdomain)
        : null,
    }
    return state
  }

  // once we know we are only rendering a single page, identify the page component to render depending on subdomain
  // *** NOTE - if you want to add more subdomains to render specific components also include in src/config.ts
  // to ensure production site is rendered and not development
  private getSubdomainComponent(subdomain: string) {
    switch (subdomain) {
      case 'documentation':
        return DocsPage
      default:
        return NotFoundPage
    }
  }
}<|MERGE_RESOLUTION|>--- conflicted
+++ resolved
@@ -6,11 +6,8 @@
 import { DocsPage } from './Docs/Docs'
 import { HomePage } from './Home/Home'
 import { NotFoundPage } from './NotFound/NotFound'
-<<<<<<< HEAD
 import { TranslationDemoPage } from './TranslationDemo/TranslationDemo'
-=======
 import { TemplatePage } from './_Template/Template'
->>>>>>> 18a621e7
 import ScrollToTop from './../components/ScrollToTop/ScrollToTop'
 
 interface IState {
@@ -35,13 +32,9 @@
           {/* on page change scroll to top */}
           <ScrollToTop>
             <Switch>
-<<<<<<< HEAD
-              <Route path="/docs" component={Docs} />
               <Route path="/translation" component={TranslationDemoPage} />
-=======
               <Route path="/docs" component={DocsPage} />
               <Route path="/template" component={TemplatePage} />
->>>>>>> 18a621e7
               <Route exact path="/" component={HomePage} />
               <Route component={NotFoundPage} />
             </Switch>
